--- conflicted
+++ resolved
@@ -49,14 +49,10 @@
 name = "basic"
 
 [[example]]
-<<<<<<< HEAD
-name = "scrolling"
-
-[[example]]
-name = "yuv"
-=======
 name = "blob"
 
 [[example]]
 name = "scrolling"
->>>>>>> 06284b24
+
+[[example]]
+name = "yuv"